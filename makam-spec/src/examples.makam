--- conflicted
+++ resolved
@@ -80,7 +80,6 @@
 Ifte(true, Promise( Num , id 3), Promise( Bool, Assume( Bool -> Bool , id ) true))
 " V T ?
 
-<<<<<<< HEAD
 print "Expressions can also be types!" ?
 
 print "Void type (Blame)" ?
@@ -106,7 +105,7 @@
 let (void = fun l => fun t => blame l) in
 Promise( void -> void, fun x => x) 
 " V T ?
-=======
+
 print "We also have nice recursive lets" ?
 
 print "Return 3" ?
@@ -124,4 +123,3 @@
 The reason is that when evaluating the body of the let definition we introduce a fresh variable that accounts for 
 the recursive definition, and it may try to escape that context where it exists, not unifying with anything
 *)
->>>>>>> f4a120d3
