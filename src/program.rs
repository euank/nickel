//! Program handling, from file reading to evaluation.
//!
//! A program is Nickel source code loaded from an input. This module offers an interface to load a
//! program source, parse it, evaluate it and report errors.
//!
//! # Standard library
//!
//! Some essential functions required for evaluation, such as builtin contracts, are written in
//! pure Nickel. Standard library files must be record literals:
//!
//! ```text
//! {
//!     val1 = ...
//!     val2 = ...
//! }
//! ```
//!
//! These .ncl file are not actually distributed as files, instead they are embedded, as plain
//! text, in the Nickel executable. The embedding is done by way of the [crate::stdlib], which
//! exposes the standard library files as strings. The embedded strings are then parsed by the
//! functions in [`crate::cache`] (see [`crate::cache::Cache::mk_eval_env`]).
//! Each such value is added to the global environment before the evaluation of the program.
use crate::cache::*;
use crate::error::{Error, ToDiagnostic};
use crate::identifier::Ident;
use crate::parser::lexer::Lexer;
use crate::term::{RichTerm, Term};
use crate::{eval, parser};
use codespan::FileId;
use codespan_reporting::term::termcolor::{ColorChoice, StandardStream};
use std::ffi::OsString;
use std::io::{self, Read};
use std::result::Result;

/// A Nickel program.
///
/// Manage a file database, which stores the original source code of the program and eventually the
/// code of imported expressions, and a dictionary which stores corresponding parsed terms.
pub struct Program {
    /// The id of the program source in the file database.
    main_id: FileId,
    /// The cache holding the sources and parsed terms of the main source as well as imports.
    cache: Cache,
}

impl Program {
    /// Create a program by reading it from the standard input.
    pub fn new_from_stdin() -> std::io::Result<Program> {
        Program::new_from_source(io::stdin(), "<stdin>")
    }

    pub fn new_from_file(path: impl Into<OsString>) -> std::io::Result<Program> {
        let mut cache = Cache::new();
        let main_id = cache.add_file(path)?;

        Ok(Program { main_id, cache })
    }

    /// Create a program by reading it from a generic source.
    pub fn new_from_source<T, S>(source: T, source_name: S) -> std::io::Result<Program>
    where
        T: Read,
        S: Into<OsString> + Clone,
    {
        let mut cache = Cache::new();
        let main_id = cache.add_source(source_name, source)?;

        Ok(Program { main_id, cache })
    }

    /// Retrieve the parsed term and typecheck it, and generate a fresh global environment. Return
    /// both.
    fn prepare_eval(&mut self) -> Result<(RichTerm, eval::Environment), Error> {
        let GlobalEnv { eval_env, type_env } = self.cache.prepare_stdlib()?;
        self.cache.prepare(self.main_id, &type_env)?;
        Ok((self.cache.get(self.main_id).unwrap(), eval_env))
    }

    /// Parse if necessary, typecheck and then evaluate the program.
    pub fn eval(&mut self) -> Result<RichTerm, Error> {
        let (t, global_env) = self.prepare_eval()?;
        eval::eval(t, &global_env, &mut self.cache).map_err(|e| e.into())
    }

    /// Same as `eval`, but proceeds to a full evaluation.
    pub fn eval_full(&mut self) -> Result<RichTerm, Error> {
        let (t, global_env) = self.prepare_eval()?;
        eval::eval_full(t, &global_env, &mut self.cache).map_err(|e| e.into())
    }

    /// Same as `eval_full`, but does not substitute all variables.
    pub fn eval_deep(&mut self) -> Result<RichTerm, Error> {
        let (t, global_env) = self.prepare_eval()?;
        eval::eval_deep(t, &global_env, &mut self.cache).map_err(|e| e.into())
    }

    /// Wrapper for [`query`].
    pub fn query(&mut self, path: Option<String>) -> Result<Term, Error> {
        let global_env = self.cache.prepare_stdlib()?;
        query(&mut self.cache, self.main_id, &global_env, path)
    }

    /// Load, parse, and typecheck the program and the standard library, if not already done.
    pub fn typecheck(&mut self) -> Result<(), Error> {
        self.cache.parse(self.main_id)?;
        self.cache.load_stdlib()?;
        let global_env = self.cache.mk_types_env().expect("program::typecheck(): stdlib has been loaded but was not found in cache on mk_types_env()");
        self.cache
            .resolve_imports(self.main_id)
            .map_err(|cache_err| {
                cache_err.unwrap_error("program::typecheck(): expected source to be parsed")
            })?;
        self.cache
            .typecheck(self.main_id, &global_env)
            .map_err(|cache_err| {
                cache_err.unwrap_error("program::typecheck(): expected source to be parsed")
            })?;
        Ok(())
    }

    /// Wrapper for [`report`].
    pub fn report<E>(&mut self, error: E)
    where
        E: ToDiagnostic<FileId>,
    {
        report(&mut self.cache, error)
    }

    /// Create a markdown file with documentation for the specified program in `.nickel/doc/program_main_file_name.md`
    #[cfg(feature = "doc")]
    pub fn output_doc(&mut self, out: &mut dyn std::io::Write) -> Result<(), Error> {
        doc::output_doc(&mut self.cache, self.main_id, out)
    }

    #[cfg(debug_assertions)]
    pub fn set_skip_stdlib(&mut self) {
        self.cache.skip_stdlib = true;
    }

    pub fn pprint_ast(
        &mut self,
        out: &mut std::io::BufWriter<Box<dyn std::io::Write>>,
        apply_transforms: bool,
    ) -> Result<(), Error> {
        use crate::pretty::*;
        use pretty::BoxAllocator;

        let Program { ref main_id, cache } = self;
        let allocator = BoxAllocator;

        let rt = cache.parse_nocache(*main_id)?.0;
        let rt = if apply_transforms {
            crate::transform::transform(rt, None).unwrap()
        } else {
            rt
        };
        let doc: DocBuilder<_, ()> = rt.pretty(&allocator);
        doc.render(80, out).unwrap();
        Ok(())
    }
}

/// Query the metadata of a path of a term in the cache.
///
/// The path is a list of dot separated identifiers. For example, querying `{a = {b  = ..}}` with
/// path `a.b` will return a "weak" (see below) evaluation of `b`.
///
/// "Weak" means that as opposed to normal evaluation, it does not try to unwrap the content of a
/// metavalue: the evaluation stops as soon as a metavalue is encountered, although the potential
/// term inside the meta-value is forced, so that the concrete value of the field may also be
/// reported when present.
//TODO: more robust implementation than `let x = (y.path) in %seq% x x`, with respect to e.g.
//error message in case of syntax error or missing file.
//TODO: also gather type information, such that `query a.b.c <<< '{ ... } : {a: {b: {c: Num}}}`
//would additionally report `type: Num` for example.
//TODO: not sure where this should go. It seems to embed too much logic to be in `Cache`, but is
//common to both `Program` and `Repl`. Leaving it here as a stand-alone function for now
pub fn query(
    cache: &mut Cache,
    file_id: FileId,
    global_env: &GlobalEnv,
    path: Option<String>,
) -> Result<Term, Error> {
    cache.prepare(file_id, &global_env.type_env)?;

    let t = if let Some(p) = path {
        // Parsing `y.path`. We `seq` it to force the evaluation of the underlying value,
        // which can be then showed to the user. The newline gives better messages in case of
        // errors.
        let source = format!("x.{}", p);
        let query_file_id = cache.add_tmp("<query>", source.clone());
        let new_term =
            parser::grammar::TermParser::new().parse_term(query_file_id, Lexer::new(&source))?;

        // Substituting `y` for `t`
        let mut env = eval::Environment::new();
        eval::env_add(
            &mut env,
            Ident::from("x"),
            cache.get_owned(file_id).unwrap(),
            eval::Environment::new(),
        );
        eval::subst(new_term, &eval::Environment::new(), &env)
    } else {
        cache.get_owned(file_id).unwrap()
    };

    Ok(eval::eval_meta(t, &global_env.eval_env, cache)?.into())
}

/// Pretty-print an error.
///
/// This function is located here in `Program` because errors need a reference to `files` in order
/// to produce a diagnostic (see `crate::error::label_alt`).
//TODO: not sure where this should go. It seems to embed too much logic to be in `Cache`, but is
//common to both `Program` and `Repl`. Leaving it here as a stand-alone function for now
pub fn report<E>(cache: &mut Cache, error: E)
where
    E: ToDiagnostic<FileId>,
{
    let writer = StandardStream::stderr(ColorChoice::Always);
    let config = codespan_reporting::term::Config::default();
    let contracts_id = cache.id_of("<stdlib/contract.ncl>");
    let diagnostics = error.to_diagnostic(cache.files_mut(), contracts_id);

    let result = diagnostics.iter().try_for_each(|d| {
        codespan_reporting::term::emit(&mut writer.lock(), &config, cache.files_mut(), d)
    });
    match result {
        Ok(()) => (),
        Err(err) => panic!(
            "Program::report: could not print an error on stderr: {}",
            err
        ),
    };
}

#[cfg(feature = "doc")]
mod doc {
    use crate::cache::Cache;
    use crate::error::{Error, IOError};
    use crate::term::{MetaValue, RichTerm, Term};
    use codespan::FileId;
    use comrak::arena_tree::NodeEdge;
    use comrak::nodes::{Ast, AstNode, NodeCode, NodeHeading, NodeValue};
    use comrak::{format_commonmark, parse_document, Arena, ComrakOptions};
    use std::io::Write;

    /// Create a markdown file with documentation for the specified FileId.
    pub fn output_doc(
        cache: &mut Cache,
        file_id: FileId,
        out: &mut dyn Write,
    ) -> Result<(), Error> {
        cache.parse(file_id)?;
        // unwrap(): at this point the term was correctly parsed and should exist in cache
        let term = cache.get_ref(file_id).unwrap();
        let document = AstNode::from(NodeValue::Document);

        // Our nodes in the Markdown document are owned by this arena
        let arena = Arena::new();

        // The default ComrakOptions disables all extensions (essentially reducing to CommonMark)
        let options = ComrakOptions::default();

        to_markdown(term, 0, &arena, &document, &options)?;
        format_commonmark(&document, &options, out)
            .map_err(|e| Error::IOError(IOError(e.to_string())))?;

        Ok(())
    }

    /// Recursively walk the given richterm, recursing into fields of record, looking for documentation.
    /// This documentation is then added to the provided document.
    fn to_markdown<'a>(
        rt: &'a RichTerm,
        header_level: u32,
        arena: &'a Arena<AstNode<'a>>,
        document: &'a AstNode<'a>,
        options: &ComrakOptions,
    ) -> Result<(), Error> {
        match rt.term.as_ref() {
            Term::MetaValue(MetaValue { doc: Some(md), .. }) => {
                document.append(parse_documentation(header_level, arena, md, options))
            }
<<<<<<< HEAD
            Term::Record(hm, _)
            | Term::RecRecord(hm, _, _, _, _ /*inh TODO: what to do here? */) => {
                for (ident, rt) in hm {
=======
            Term::Record(map, _) | Term::RecRecord(map, _, _, _) => {
                // Sorting fields for a determinstic output
                let mut entries: Vec<(_, _)> = map.iter().collect();
                entries.sort_by_key(|(k, _)| *k);

                for (ident, rt) in entries {
>>>>>>> 0b5d8844
                    let header = mk_header(&ident.label, header_level + 1, arena);
                    document.append(header);
                    to_markdown(rt, header_level + 1, arena, document, options)?;
                }
            }
            _ => (),
        }
        Ok(())
    }

    /// Parses a string into markdown and increases any headers in the markdown by the specified level.
    /// This allows having headers in documentation without clashing with the structure of the document.
    fn parse_documentation<'a>(
        header_level: u32,
        arena: &'a Arena<AstNode<'a>>,
        md: &str,
        options: &ComrakOptions,
    ) -> &'a AstNode<'a> {
        let node = parse_document(arena, md, options);

        // Increase header level of every header
        for edge in node.traverse() {
            if let NodeEdge::Start(n) = edge {
                n.data
                    .replace_with(|ast| increase_header_level(header_level, ast).clone());
            }
        }
        node
    }

    fn increase_header_level(header_level: u32, ast: &mut Ast) -> &Ast {
        if let NodeValue::Heading(NodeHeading { level, setext }) = ast.value {
            ast.value = NodeValue::Heading(NodeHeading {
                level: header_level + level,
                setext,
            });
        }
        ast
    }

    /// Creates a codespan header of the provided string with the provided header level.
    fn mk_header<'a>(
        ident: &str,
        header_level: u32,
        arena: &'a Arena<AstNode<'a>>,
    ) -> &'a AstNode<'a> {
        let res = arena.alloc(AstNode::from(NodeValue::Heading(NodeHeading {
            level: header_level,
            setext: false,
        })));

        let code = arena.alloc(AstNode::from(NodeValue::Code(NodeCode {
            num_backticks: 1,
            literal: ident.bytes().collect(),
        })));

        res.append(code);

        res
    }
}

#[cfg(test)]
mod tests {
    use super::*;
    use crate::error::EvalError;
    use crate::parser::{grammar, lexer};
    use crate::position::TermPos;
    use crate::term::SharedTerm;
    use assert_matches::assert_matches;
    use codespan::Files;
    use std::io::Cursor;

    fn parse(s: &str) -> Option<RichTerm> {
        let id = Files::new().add("<test>", String::from(s));

        grammar::TermParser::new()
            .parse_term(id, lexer::Lexer::new(&s))
            .map(RichTerm::without_pos)
            .map_err(|err| println!("{:?}", err))
            .ok()
    }

    fn eval_full(s: &str) -> Result<RichTerm, Error> {
        let src = Cursor::new(s);

        let mut p = Program::new_from_source(src, "<test>").map_err(|io_err| {
            Error::EvalError(EvalError::Other(
                format!("IO error: {}", io_err),
                TermPos::None,
            ))
        })?;
        p.eval_full()
    }

    fn typecheck(s: &str) -> Result<(), Error> {
        let src = Cursor::new(s);

        let mut p = Program::new_from_source(src, "<test>").map_err(|io_err| {
            Error::EvalError(EvalError::Other(
                format!("IO error: {}", io_err),
                TermPos::None,
            ))
        })?;
        p.typecheck()
    }

    #[test]
    fn evaluation_full() {
        use crate::mk_record;
        use crate::term::make as mk_term;

        let t = eval_full("[(1 + 1), (\"a\" ++ \"b\"), ([ 1, [1 + 2] ])]").unwrap();
        let mut expd = parse("[2, \"ab\", [1, [3]]]").unwrap();

        // Strings are parsed as StrChunks, but evaluated to Str, so we need to hack the array a bit
        // The evaluator will change the attributes so we neeed to anticipate that too.
        if let Term::Array(ref mut data, ref mut attrs) = SharedTerm::make_mut(&mut expd.term) {
            *data.get_mut(1).unwrap() = mk_term::string("ab");
            attrs.closurized = true;
            if let Term::Array(data, attrs) =
                SharedTerm::make_mut(&mut data.get_mut(2).unwrap().term)
            {
                attrs.closurized = true;
                if let Term::Array(_, attrs) =
                    SharedTerm::make_mut(&mut data.get_mut(1).unwrap().term)
                {
                    attrs.closurized = true;
                }
            }
        } else {
            panic!();
        }

        assert_eq!(t.without_pos(), expd.without_pos());

        let t = eval_full("let x = 1 in let y = 1 + x in let z = {foo.bar.baz = y} in z").unwrap();
        // Records are parsed as RecRecords, so we need to build one by hand
        let expd = mk_record!((
            "foo",
            mk_record!(("bar", mk_record!(("baz", Term::Num(2.0)))))
        ));
        assert_eq!(t.without_pos(), expd);

        // /!\ [MAY OVERFLOW STACK]
        // Check that substitution do not replace bound variables. Before the fixing commit, this
        // example would go into an infinite loop, and stack overflow. If it does, this just means
        // that this test fails.
        eval_full("{y = fun x => x, x = fun y => y}").unwrap();
    }

    #[test]
    // Regression test for issue 715 (https://github.com/tweag/nickel/issues/715)
    // Check that program::typecheck() fail on parse error
    fn typecheck_invalid_input() {
        assert_matches!(
            typecheck("{foo = 1 + `, bar : Str = \"a\"}"),
            Err(Error::ParseErrors(_))
        );
    }
}<|MERGE_RESOLUTION|>--- conflicted
+++ resolved
@@ -283,18 +283,13 @@
             Term::MetaValue(MetaValue { doc: Some(md), .. }) => {
                 document.append(parse_documentation(header_level, arena, md, options))
             }
-<<<<<<< HEAD
-            Term::Record(hm, _)
-            | Term::RecRecord(hm, _, _, _, _ /*inh TODO: what to do here? */) => {
-                for (ident, rt) in hm {
-=======
-            Term::Record(map, _) | Term::RecRecord(map, _, _, _) => {
+            Term::Record(map, _)
+            | Term::RecRecord(map, _, _, _, _ /*inh TODO: what to do here? */) => {
                 // Sorting fields for a determinstic output
                 let mut entries: Vec<(_, _)> = map.iter().collect();
                 entries.sort_by_key(|(k, _)| *k);
 
                 for (ident, rt) in entries {
->>>>>>> 0b5d8844
                     let header = mk_header(&ident.label, header_level + 1, arena);
                     document.append(header);
                     to_markdown(rt, header_level + 1, arena, document, options)?;
