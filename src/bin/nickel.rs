//! Entry point of the program.
use nickel_lang::error::{Error, IOError};
use nickel_lang::program::Program;
use nickel_lang::repl::query_print;
#[cfg(feature = "repl")]
use nickel_lang::repl::rustyline_frontend;
use nickel_lang::term::{RichTerm, Term};
use nickel_lang::{serialize, serialize::ExportFormat};
<<<<<<< HEAD
use std::path::PathBuf;
use std::{fs, io::Read, process};
=======
use std::path::{Path, PathBuf};
use std::{
    fs::{self, File},
    process,
    io::Read,
};
>>>>>>> 0b5d8844
// use std::ffi::OsStr;
use directories::BaseDirs;
use structopt::StructOpt;

/// Command-line options and subcommands.
#[derive(StructOpt, Debug)]
/// The interpreter of the Nickel language.
struct Opt {
    /// The input file. Standard input by default
    #[structopt(short = "f", long, global = true, parse(from_os_str))]
    file: Option<PathBuf>,

    #[cfg(debug_assertions)]
    /// Skips the standard library import. For debugging only. This does not affect REPL
    #[structopt(long)]
    nostdlib: bool,

    #[structopt(subcommand)]
    command: Option<Command>,
}

/// Available subcommands.
#[derive(StructOpt, Debug)]
enum Command {
    /// translate Nix input to Nickel code.
    /// Only a POC, main target is to be able to run Nix code on nickel.
    /// May never be a complet source to source transformation.
    Nixin,
    /// Converts the parsed representation (AST) back to Nickel source code and prints it. Used for
    /// debugging purpose
    PprintAst {
        /// Performs code transformations before printing
        #[structopt(long)]
        transform: bool,
    },
    /// Exports the result to a different format
    Export {
        /// Available formats: `raw, json, yaml, toml`. Default format: `json`.
        #[structopt(long)]
        format: Option<ExportFormat>,
        /// Output file. Standard output by default
        #[structopt(short = "o", long)]
        #[structopt(parse(from_os_str))]
        output: Option<PathBuf>,
    },
    /// Prints the metadata attached to an attribute, given as a path
    Query {
        path: Option<String>,
        #[structopt(long)]
        doc: bool,
        #[structopt(long)]
        contract: bool,
        #[structopt(long = "type")]
        types: bool,
        #[structopt(long)]
        default: bool,
        #[structopt(long)]
        value: bool,
    },
    /// Typechecks the program but do not run it
    Typecheck,
    /// Starts an REPL session
    Repl {
        #[structopt(long)]
        history_file: Option<PathBuf>,
    },
    /// Generates the documentation files for the specified nickel file
    #[cfg(feature = "doc")]
    Doc {
        /// Specify the path of the generated documentation file. Default to
        /// `~/.nickel/doc/<input-file>.md` for input `<input-file>.ncl`, or to
        /// `~/.nickel/doc/out.md` if the input is read from stdin.
        #[structopt(short = "o", long, parse(from_os_str))]
        output: Option<PathBuf>,
    },
}

fn main() {
    let opts = Opt::from_args();

    if let Some(Command::Repl { history_file }) = opts.command {
        let histfile = if let Some(h) = history_file {
            h
        } else {
            BaseDirs::new()
                .expect("Cannot retrieve home directory path")
                .home_dir()
                .join(".nickel_history")
        };
        #[cfg(feature = "repl")]
        if rustyline_frontend::repl(histfile).is_err() {
            process::exit(1);
        }

        #[cfg(not(feature = "repl"))]
        eprintln!("error: this executable was not compiled with REPL support");
    } else if let Some(Command::Nixin) = opts.command {
        use nickel_lang::cache::Cache;
        use nickel_lang::pretty::*;
        use pretty::BoxAllocator;

        let mut buf = String::new();
        let mut cache = Cache::new();
        let mut out: Vec<u8> = Vec::new();
        opts.file
            .map(std::fs::File::open)
            .map(|f| f.and_then(|mut f| f.read_to_string(&mut buf)))
            .unwrap_or(std::io::stdin().read_to_string(&mut buf))
            .unwrap_or_else(|err| {
                eprintln!("Error when reading input: {}", err);
                process::exit(1)
            });
        let allocator = BoxAllocator;
        let file_id = cache.add_source("<stdin>.nix", buf.as_bytes()).unwrap();
        let rt = nickel_lang::nix::parse(&cache, file_id).unwrap();
        let doc: DocBuilder<_, ()> = rt.pretty(&allocator);
        doc.render(80, &mut out).unwrap();
        println!("{}", String::from_utf8_lossy(&out).as_ref());
    } else {
        let mut program = opts
            .file
            .clone()
            .map(Program::new_from_file)
            .unwrap_or_else(Program::new_from_stdin)
            .unwrap_or_else(|err| {
                eprintln!("Error when reading input: {}", err);
                process::exit(1)
            });

        #[cfg(debug_assertions)]
        if opts.nostdlib {
            program.set_skip_stdlib();
        }

        let result = match opts.command {
            Some(Command::PprintAst { transform }) => program.pprint_ast(
                &mut std::io::BufWriter::new(Box::new(std::io::stdout())),
                transform,
            ),
            Some(Command::Export { format, output }) => export(&mut program, format, output),
            Some(Command::Query {
                path,
                doc,
                contract,
                types,
                default,
                value,
            }) => {
                program.query(path).map(|term| {
                    // Print a default selection of attributes if no option is specified
                    let attrs = if !doc && !contract && !types && !default && !value {
                        query_print::Attributes::default()
                    } else {
                        query_print::Attributes {
                            doc,
                            contract,
                            types,
                            default,
                            value,
                        }
                    };

                    query_print::write_query_result(&mut std::io::stdout(), &term, attrs).unwrap()
                })
            }
            Some(Command::Typecheck) => program.typecheck(),
            Some(Command::Repl { .. }) | Some(Command::Nixin) => unreachable!(),
            #[cfg(feature = "doc")]
            Some(Command::Doc { ref output }) => output
                .as_ref()
                .map(|output| {
                    fs::File::create(output.clone()).map_err(|e| {
                        Error::IOError(IOError(format!(
                            "when opening or creating output file `{}`: {}",
                            output.to_string_lossy(),
                            e
                        )))
                    })
                })
                .unwrap_or_else(|| {
                    let docpath = Path::new(".nickel/doc/");
                    fs::create_dir_all(docpath).map_err(|e| {
                        Error::IOError(IOError(format!(
                            "when creating output path `{}`: {}",
                            docpath.to_string_lossy(),
                            e
                        )))
                    })?;
                    let mut markdown_file = docpath.to_path_buf();

                    let mut has_file_name = false;

                    if let Some(path) = opts.file {
                        if let Some(file_stem) = path.file_stem() {
                            markdown_file.push(file_stem);
                            has_file_name = true;
                        }
                    }

                    if !has_file_name {
                        markdown_file.push("out");
                    }

                    markdown_file.set_extension("md");
                    File::create(markdown_file.clone().into_os_string()).map_err(|e| {
                        Error::IOError(IOError(format!(
                            "when opening or creating output file `{}`: {}",
                            markdown_file.to_string_lossy(),
                            e
                        )))
                    })
                })
                .and_then(|mut out| program.output_doc(&mut out)),
            None => program
                .eval_full()
                .map(|t| println!("{}", Term::from(t).deep_repr())),
        };

        if let Err(err) = result {
            program.report(err);
            process::exit(1)
        }
    }
}

fn export(
    program: &mut Program,
    format: Option<ExportFormat>,
    output: Option<PathBuf>,
) -> Result<(), Error> {
    let rt = program.eval_full().map(RichTerm::from)?;
    let format = format.unwrap_or_default();

    serialize::validate(format, &rt)?;

    if let Some(file) = output {
        let file = fs::File::create(&file).map_err(IOError::from)?;
        serialize::to_writer(file, format, &rt)?;
    } else {
        serialize::to_writer(std::io::stdout(), format, &rt)?;
    }

    Ok(())
}<|MERGE_RESOLUTION|>--- conflicted
+++ resolved
@@ -6,17 +6,12 @@
 use nickel_lang::repl::rustyline_frontend;
 use nickel_lang::term::{RichTerm, Term};
 use nickel_lang::{serialize, serialize::ExportFormat};
-<<<<<<< HEAD
-use std::path::PathBuf;
-use std::{fs, io::Read, process};
-=======
 use std::path::{Path, PathBuf};
 use std::{
     fs::{self, File},
+    io::Read,
     process,
-    io::Read,
 };
->>>>>>> 0b5d8844
 // use std::ffi::OsStr;
 use directories::BaseDirs;
 use structopt::StructOpt;
