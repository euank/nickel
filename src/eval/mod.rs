//! Evaluation of a Nickel term.
//!
//! The implementation of the Nickel abstract machine which evaluates a term. Note that this
//! machine is not currently formalized somewhere and is just a convenient name to designate the
//! current implementation.
//!
//! # The Nickel Abstract Machine
//! The abstract machine is a stack machine composed of the following elements:
//! - The term being currently evaluated
//! - The main stack, storing arguments, thunks and pending computations
//! - A pair of [environment][Environment], mapping identifiers to [closures][Closure]:
//!     * The initial environment contains builtin functions accessible from anywhere, and alive
//!     during the whole evaluation
//!     * The local environment contains the variables in scope of the current term and is subject
//!     to garbage collection (currently reference counting based)
//! - A [callstack], mainly for error reporting purpose
//!
//! Depending on the shape of the current term, the following actions are preformed:
//!
//! ## Core calculus
//! - **Var(id)**: the term bound to `id` in the environment is fetched, and an update thunk is
//!   pushed on the stack to indicate that once this term has been evaluated, the content of the
//!   variable must be updated
//! - **App(func, arg)**: a closure containing the argument and the current environment is pushed
//!   on the stack, and the applied term `func` is evaluated
//! - **Let(id, term, body)**: `term` is bound to `id` in the environment, and the machine proceeds with the evaluation of the body
//! - **Fun(id, body)**: Try to pop an argument from the stack. If there is some, we bound it to
//!   `id` in the environment, and proceed with the body of the function. Otherwise, we are done: the
//!   end result is an unapplied function
//! - **Thunk on stack**: If the evaluation of the current term is done, and there is one (or
//!   several) thunk on the stack, this means we have to perform an update. Consecutive thunks are
//!   popped from the stack and are updated to point to the current evaluated term.
//! - **Import**: Import must have been resolved before the evaluation starts. An unresolved import
//!   causes an [`crate::error::EvalError::InternalError`]. A resolved import, identified by a
//!   `FileId`, is retrieved from the import resolver and evaluation proceeds.
//!
//! ## Contracts
//!
//! - **`Assume(type, label, term)`** (or `Promise(type, label, term)`): replace the current term
//! with the contract corresponding to `types`, applied to label and term (`contract label term`).
//!
//! ## Operators
//!
//! Operators are strict by definition. To evaluate say `exp1 + exp2`, the following steps
//! have to be performed:
//! - `exp1` needs to be evaluated. The result must be saved somewhere, together with the resulting
//! environment
//! - `exp2`: same thing for `exp2`
//! - Finally, the implementation of `+` can proceed with the computation
//!
//! We detail the case of binary operators, as the case of unary ones is similar and simpler.
//!
//! - **Op(op, first, second)**: push an `OpFirst` element on the stack, which saves the operator
//! `op`, the second argument `second` and the current environment, and proceed with the evaluation
//! of `first`
//! - **OpFirst on stack**: if the evaluation of the current term is done and there is an `OpFirst`
//!   marker on the stack, then:
//!     1. Extract the saved operator, the second argument and the environment `env2` from the marker
//!     2. Push an `OpSecond` marker, saving the operator and the evaluated form of the first
//!        argument with its environment
//!     3. Proceed with the evaluation of the second argument in environment `env2`
//! - **OpSecond on stack**: once the second term is evaluated, we can get back the operator and
//!   the first term evaluated, and forward all both arguments evaluated and their respective
//!   environment to the specific implementation of the operator (located in [operation], or in
//!   [merge] for `merge`).
//!
//! ## Enriched values
//!
//! The evaluation of enriched values is controlled by the parameter `enriched_strict`. If it is
//! set to true (which is usually the case), the machine tries to extract a simple value from it:
//!  - **Contract**: raise an error. This usually means that an access to a field was attempted,
//!    and that this field had a contract to satisfy, but it was never defined.
//!  - **Default(value)**: an access to a field which has a default value. Proceed with the
//!    evaluation of this value
//!  - **ContractDefault(type, label, value)**: same as above, but the field also has an attached
//!    contract.  Proceed with the evaluation of `Assume(type, label, value)` to ensure that the
//!    default value satisfies this contract.
//!
//! If `enriched_strict` is set to false, as it is when evaluating `merge`, the machine does not
//! evaluate enriched values further, and consider the term evaluated.
//!
//! # Garbage collection
//!
//! Currently the machine relies on Rust's reference counting to manage memory. Precisely, the
//! environment stores `Rc<RefCell<Closure>>` objects, which are reference-counted pointers to a
//! mutable memory cell. This means that we do not deep copy everything everywhere, but this is
//! probably suboptimal for a functional language and is unable to collect cyclic data, which may
//! appear inside recursive records in the future. An adapted garbage collector is probably
//! something to consider at some point.

use crate::{
    cache::ImportResolver,
    environment::Environment as GenericEnvironment,
    error::EvalError,
    identifier::Ident,
    match_sharedterm, mk_app,
    term::{
        make as mk_term, ArrayAttrs, BinaryOp, BindingType, LetAttrs, MetaValue, RichTerm,
        SharedTerm, StrChunk, Term, UnaryOp,
    },
    transform::Closurizable,
};

pub mod callstack;
pub mod fixpoint;
pub mod lazy;
pub mod merge;
pub mod operation;
pub mod stack;

use callstack::*;
use lazy::*;
use operation::{continuate_operation, OperationCont};
use stack::Stack;

impl AsRef<Vec<StackElem>> for CallStack {
    fn as_ref(&self) -> &Vec<StackElem> {
        &self.0
    }
}

/// Kind of an identifier.
#[derive(Debug, PartialEq, Eq, Clone, Copy)]
pub enum IdentKind {
    Let,
    Lambda,
    Record,
}

/// A closure, a term together with an environment.
#[derive(Clone, Debug, PartialEq)]
pub struct Closure {
    pub body: RichTerm,
    pub env: Environment,
}

impl Closure {
    pub fn atomic_closure(body: RichTerm) -> Closure {
        Closure {
            body,
            env: Environment::new(),
        }
    }
}

pub type Environment = GenericEnvironment<Ident, Thunk>;

/// Raised when trying to build an environment from a term which is not a record.
#[derive(Clone, Debug)]
pub enum EnvBuildError {
    NotARecord(RichTerm),
}

/// Add the bindings of a record to an environment. Ignore the fields defined by interpolation.
pub fn env_add_term(env: &mut Environment, rt: RichTerm) -> Result<(), EnvBuildError> {
    match_sharedterm! {rt.term, with {
            Term::Record(bindings, _) | Term::RecRecord(bindings, ..) => {
                let ext = bindings.into_iter().map(|(id, t)| {
                    (
                        id,
                        Thunk::new(Closure::atomic_closure(t), IdentKind::Record),
                    )
                });

                env.extend(ext);
                Ok(())
            },
        } else Err(EnvBuildError::NotARecord(rt))
    }
}

/// Bind a closure in an environment.
pub fn env_add(env: &mut Environment, id: Ident, rt: RichTerm, local_env: Environment) {
    let closure = Closure {
        body: rt,
        env: local_env,
    };
    env.insert(id, Thunk::new(closure, IdentKind::Let));
}

/// Evaluate a Nickel term. Wrapper around [eval_closure] that starts from an empty local
/// environment and drops the final environment.
pub fn eval<R>(
    t0: RichTerm,
    initial_env: &Environment,
    resolver: &mut R,
) -> Result<RichTerm, EvalError>
where
    R: ImportResolver,
{
    eval_closure(Closure::atomic_closure(t0), initial_env, resolver, true).map(|(term, _)| term)
}

/// Fully evaluate a Nickel term: the result is not a WHNF but to a value with all variables substituted.
pub fn eval_full<R>(
    t0: RichTerm,
    initial_env: &Environment,
    resolver: &mut R,
) -> Result<RichTerm, EvalError>
where
    R: ImportResolver,
{
    eval_deep_closure(t0, initial_env, resolver).map(|(term, env)| subst(term, initial_env, &env))
}

/// Fully evaluates a Nickel term like `eval_full`, but does not substitute all variables.
pub fn eval_deep<R>(
    t0: RichTerm,
    initial_env: &Environment,
    resolver: &mut R,
) -> Result<RichTerm, EvalError>
where
    R: ImportResolver,
{
    eval_deep_closure(t0, initial_env, resolver).map(|(term, _)| term)
}

fn eval_deep_closure<R>(
    t0: RichTerm,
    initial_env: &Environment,
    resolver: &mut R,
) -> Result<(RichTerm, Environment), EvalError>
where
    R: ImportResolver,
{
    use crate::transform::fresh_var;

    let var = fresh_var();
    // Desugar to let x = term in %deep_seq% x x
    let wrapper = mk_term::let_in(
        var.clone(),
        t0,
        mk_app!(
            mk_term::op1(UnaryOp::DeepSeq(None), Term::Var(var.clone())),
            Term::Var(var)
        ),
    );
    eval_closure(
        Closure::atomic_closure(wrapper),
        initial_env,
        resolver,
        true,
    )
}

/// Evaluate a Nickel Term, stopping when a meta value is encountered at the top-level without
/// unwrapping it. Then evaluate the underlying value, and substitute variables in order to obtain
/// a WHNF that is printable.
///
/// Used to query the metadata of a value.
pub fn eval_meta<R>(
    t: RichTerm,
    initial_env: &Environment,
    resolver: &mut R,
) -> Result<RichTerm, EvalError>
where
    R: ImportResolver,
{
    let (mut rt, env) = eval_closure(Closure::atomic_closure(t), initial_env, resolver, false)?;

    if let Term::MetaValue(ref mut meta) = *SharedTerm::make_mut(&mut rt.term) {
        if let Some(t) = meta.value.take() {
            let (evaluated, env) =
                eval_closure(Closure { body: t, env }, initial_env, resolver, true)?;
            let substituted = subst(evaluated, initial_env, &env);

            meta.value = Some(substituted);
        }
    };

    Ok(rt)
}

/// The main loop of evaluation.
///
/// Implement the evaluation of the core language, which includes application, thunk update,
/// evaluation of the arguments of operations, and a few others. The specific implementations of
/// primitive operations is delegated to the modules [operation] and [merge].
///
/// # Arguments
///
/// - `clos`: the closure to evaluate
/// - `initial_env`: the initial environment containing the stdlib items.
///   Accessible from anywhere in the program.
/// - `resolver`: the interface to fetch imports.
/// - `enriched_strict`: if evaluation is strict with respect to enriched values (metavalues).
///   Standard evaluation should be strict, but set to false when extracting the metadata of value.
///
/// # Return
///
/// Either:
///  - an evaluation error
///  - the evaluated term with its final environment
pub fn eval_closure<R>(
    mut clos: Closure,
    initial_env: &Environment,
    resolver: &mut R,
    mut enriched_strict: bool,
) -> Result<(RichTerm, Environment), EvalError>
where
    R: ImportResolver,
{
    let mut call_stack = CallStack::new();
    let mut stack = Stack::new();

    loop {
        let Closure {
            body: RichTerm {
                term: shared_term,
                pos,
            },
            mut env,
        } = clos;

        if let Some(strict) = stack.pop_strictness_marker() {
            enriched_strict = strict;
        }

        clos = match &*shared_term {
            Term::Sealed(_, inner, lbl) => {
                let stack_item = stack.peek_op_cont();
                match stack_item {
                    Some(OperationCont::Op2Second(BinaryOp::Unseal(), _, _, _)) => {
                        clos = Closure {
                            body: RichTerm {
                                term: shared_term,
                                pos,
                            },
                            env,
                        };
                        if stack.is_top_thunk() {
                            update_thunks(&mut stack, &clos);
                            clos
                        } else {
                            continuate_operation(clos, &mut stack, &mut call_stack)?
                        }
                    }
                    Some(OperationCont::Op1(UnaryOp::Seq(), _)) => {
                        let update_closure = Closure {
                            body: RichTerm {
                                term: shared_term.clone(),
                                pos,
                            },
                            env: env.clone(),
                        };
                        // Update the original thunk (the thunk which holds the result of the `Seq`) immediately.
                        // We do this because  we are on a `Sealed` term, and this is in WHNF, and if we don't,
                        // we will be unwrapping a `Sealed` term and assigning the "unsealed" value to the result
                        // of the `Seq` operation. See also: https://github.com/tweag/nickel/issues/123
                        update_thunks(&mut stack, &update_closure);
                        // Then, evaluate / "seq" the inner value.
                        Closure {
                            body: inner.clone(),
                            env,
                        }
                    }
                    Some(_item) => {
                        // This `Cont` should not be allowed to evaluate a sealed term
                        return Err(EvalError::BlameError(lbl.clone(), call_stack.clone()));
                    }
                    None => Closure {
                        body: RichTerm {
                            term: shared_term,
                            pos,
                        },
                        env,
                    },
                }
            }
            Term::Var(x) => {
                let mut thunk = env
                    .get(x)
                    .or_else(|| initial_env.get(x))
                    .ok_or_else(|| EvalError::UnboundIdentifier(x.clone(), pos))?;
                std::mem::drop(env); // thunk may be a 1RC pointer

                if thunk.state() != ThunkState::Evaluated {
                    if thunk.should_update() {
                        match thunk.mk_update_frame() {
                            Ok(thunk_upd) => stack.push_thunk(thunk_upd),
                            Err(BlackholedError) => {
                                return Err(EvalError::InfiniteRecursion(call_stack, pos))
                            }
                        }
                    }
                    // If the thunk isn't to be updated, directly set the evaluated flag.
                    else {
                        thunk.set_evaluated();
                    }
                }
                call_stack.enter_var(thunk.ident_kind(), x.clone(), pos);
                thunk.into_closure()
            }
            Term::App(t1, t2) => {
                call_stack.enter_app(pos);

                if !enriched_strict {
                    stack.push_strictness(enriched_strict);
                }
                enriched_strict = true;

                stack.push_arg(
                    Closure {
                        body: t2.clone(),
                        env: env.clone(),
                    },
                    pos,
                );
                Closure {
                    body: t1.clone(),
                    env,
                }
            }
            Term::Let(x, s, t, LetAttrs { binding_type, rec }) => {
                let closure = Closure {
                    body: s.clone(),
                    env: env.clone(),
                };

                let mut thunk = match binding_type {
                    BindingType::Normal => Thunk::new(closure, IdentKind::Let),
                    BindingType::Revertible(deps) => {
                        Thunk::new_rev(closure, IdentKind::Let, deps.clone())
                    }
                };

                // Patch the environment with the (x <- closure) binding
                if *rec {
                    let thunk_ = thunk.clone();
                    thunk.borrow_mut().env.insert(x.clone(), thunk_);
                }

                env.insert(x.clone(), thunk);
                Closure {
                    body: t.clone(),
                    env,
                }
            }
            Term::Switch(exp, cases, default) => {
                if !enriched_strict {
                    stack.push_strictness(enriched_strict);
                }
                enriched_strict = true;

                let has_default = default.is_some();

                if let Some(t) = default {
                    stack.push_arg(
                        Closure {
                            body: t.clone(),
                            env: env.clone(),
                        },
                        pos,
                    );
                }

                stack.push_arg(
                    Closure {
                        body: RichTerm::new(Term::Record(cases.clone(), Default::default()), pos),
                        env: env.clone(),
                    },
                    pos,
                );

                Closure {
                    body: RichTerm::new(Term::Op1(UnaryOp::Switch(has_default), exp.clone()), pos),
                    env,
                }
            }
            Term::Op1(op, t) => {
                if !enriched_strict {
                    stack.push_strictness(enriched_strict);
                }
                enriched_strict = true;
                stack.push_op_cont(OperationCont::Op1(op.clone(), t.pos), call_stack.len(), pos);

                // Special casing (hopefully temporary) due to the need for `DeepSeq` to produce
                // acceptable error message for missing field definition occurring when sequencing
                // a record. See the definition of `UnaryOp::DeepSeq`.
                if let UnaryOp::DeepSeq(Some(stack_elem)) = op {
                    call_stack.0.push(stack_elem.clone());
                }

                Closure {
                    body: t.clone(),
                    env,
                }
            }
            Term::Op2(op, fst, snd) => {
                let strict_op = op.is_strict();
                if enriched_strict != strict_op {
                    stack.push_strictness(enriched_strict);
                }
                enriched_strict = strict_op;
                stack.push_op_cont(
                    OperationCont::Op2First(
                        op.clone(),
                        Closure {
                            body: snd.clone(),
                            env: env.clone(),
                        },
                        fst.pos,
                    ),
                    call_stack.len(),
                    pos,
                );
                Closure {
                    body: fst.clone(),
                    env,
                }
            }
            Term::OpN(op, args) => {
                let strict_op = op.is_strict();
                if enriched_strict != strict_op {
                    stack.push_strictness(enriched_strict);
                }
                enriched_strict = strict_op;

                // Arguments are passed as a stack to the operation continuation, so we reverse the
                // original list.
                let mut args_iter = args.iter();
                let fst = args_iter
                    .next()
                    .cloned()
                    .ok_or_else(|| EvalError::NotEnoughArgs(op.arity(), op.to_string(), pos))?;

                let pending: Vec<Closure> = args_iter
                    .rev()
                    .map(|t| Closure {
                        body: t.clone(),
                        env: env.clone(),
                    })
                    .collect();

                stack.push_op_cont(
                    OperationCont::OpN {
                        op: op.clone(),
                        evaluated: Vec::with_capacity(pending.len() + 1),
                        pending,
                        current_pos: fst.pos,
                    },
                    call_stack.len(),
                    pos,
                );

                Closure { body: fst, env }
            }
            Term::StrChunks(chunks) => {
                let mut chunks_iter = chunks.iter();
                match chunks_iter.next_back() {
                    None => Closure {
                        body: Term::Str(String::new()).into(),
                        env: Environment::new(),
                    },
                    Some(chunk) => {
                        let (arg, indent) = match chunk {
                            StrChunk::Literal(s) => (Term::Str(s.clone()).into(), 0),
                            StrChunk::Expr(e, indent) => (e.clone(), *indent),
                        };

                        if !enriched_strict {
                            stack.push_strictness(enriched_strict);
                        }
                        enriched_strict = true;
                        stack.push_str_chunks(chunks_iter.cloned());
                        stack.push_str_acc(String::new(), indent, env.clone());

                        Closure {
                            body: RichTerm::new(Term::Op1(UnaryOp::ChunksConcat(), arg), pos),
                            env,
                        }
                    }
                }
            }
            Term::RecRecord(ts, dyn_fields, attrs, _) => {
                let rec_env = fixpoint::rec_env(ts.iter(), &env)?;

                ts.iter()
                    .try_for_each(|(_, rt)| fixpoint::patch_field(rt, &rec_env, &env))?;

                //TODO: We should probably avoid cloning the `ts` hashmap, using `match_sharedterm`
                //instead of `match` in the main eval loop, if possible
                let static_part = RichTerm::new(Term::Record(ts.clone(), *attrs), pos);

                // Transform the static part `{stat1 = val1, ..., statn = valn}` and the dynamic
                // part `{exp1 = dyn_val1, ..., expm = dyn_valm}` to a sequence of extensions
                // `%record_insert% exp1 (... (%record_insert% expn {stat1 = val1, ..., statn = valn} dyn_valn)) dyn_val1`
                // The `dyn_val` are given access to the recursive environment, but the recursive
                // environment only contains the static fields, and not the dynamic fields.
                let extended = dyn_fields
                    .iter()
                    .try_fold::<_, _, Result<RichTerm, EvalError>>(
                        static_part,
                        |acc, (id_t, t)| {
                            let id_t = id_t.clone();
                            let pos = t.pos;

                            fixpoint::patch_field(t, &rec_env, &env)?;
                            Ok(RichTerm::new(
                                Term::App(
                                    mk_term::op2(BinaryOp::DynExtend(), id_t, acc),
                                    t.clone(),
                                ),
                                pos.into_inherited(),
                            ))
                        },
                    )?;

                Closure {
                    body: extended.with_pos(pos),
                    env,
                }
            }
            // Unwrapping of enriched terms
            Term::MetaValue(meta) if enriched_strict => {
                if meta.value.is_some() {
                    /* Since we are forcing a metavalue, we are morally evaluating `force t` rather
                     * than `t` itself. Updating a thunk after having performed this forcing may
                     * alter the semantics of the program in an unexpected way (see issue
                     * https://github.com/tweag/nickel/issues/123): we update potential thunks now
                     * so that their content remains a meta value.
                     */
                    let update_closure = Closure {
                        body: RichTerm {
                            term: shared_term.clone(),
                            pos,
                        },
                        env,
                    };
                    update_thunks(&mut stack, &update_closure);

                    let Closure {
                        body: RichTerm { term, .. },
                        env,
                    } = update_closure;

                    match term.into_owned() {
                        Term::MetaValue(MetaValue {
                            value: Some(inner), ..
                        }) => Closure { body: inner, env },
                        _ => unreachable!(),
                    }
                } else {
                    let label = meta
                        .contracts
                        .last()
                        .or(meta.types.as_ref())
                        .map(|ctr| ctr.label.clone());
                    return Err(EvalError::MissingFieldDef(label, call_stack));
                }
            }
            Term::ResolvedImport(id) => {
                if let Some(t) = resolver.get(*id) {
                    Closure::atomic_closure(t)
                } else {
                    return Err(EvalError::InternalError(
                        format!("Resolved import not found ({:?})", id),
                        pos,
                    ));
                }
            }
            Term::Import(path) => {
                return Err(EvalError::InternalError(
                    format!("Unresolved import ({})", path.to_string_lossy()),
                    pos,
                ))
            }
            // Closurize the array if it's not already done.
            // This *should* make it unecessary to call closurize in [operation].
            // See the comment on the `BinaryOp::ArrayConcat` match arm.
            Term::Array(terms, attrs) if !attrs.closurized => {
                let mut local_env = Environment::new();
                let closurized_array = terms
                    .iter()
                    .map(|t| t.clone().closurize(&mut local_env, env.clone()))
                    .collect();
                Closure {
                    body: RichTerm::new(
                        Term::Array(closurized_array, ArrayAttrs { closurized: true }),
                        pos,
                    ),
                    env: local_env,
                }
            }
            Term::ParseError(parse_error) => {
                return Err(EvalError::ParseError(parse_error.clone()));
            }
            // Continuation of operations and thunk update
            _ if stack.is_top_thunk() || stack.is_top_cont() => {
                clos = Closure {
                    body: RichTerm {
                        term: shared_term,
                        pos,
                    },
                    env,
                };
                if stack.is_top_thunk() {
                    update_thunks(&mut stack, &clos);
                    clos
                } else {
                    continuate_operation(clos, &mut stack, &mut call_stack)?
                }
            }
            // Function call
            Term::Fun(x, t) => {
                if let Some((thunk, pos_app)) = stack.pop_arg_as_thunk() {
                    call_stack.enter_fun(pos_app);
                    env.insert(x.clone(), thunk);
                    Closure {
                        body: t.clone(),
                        env,
                    }
                } else {
                    return Ok((RichTerm::new(Term::Fun(x.clone(), t.clone()), pos), env));
                }
            }
            // Otherwise, this is either an ill-formed application, or we are done
            t => {
                if let Some((arg, pos_app)) = stack.pop_arg() {
                    return Err(EvalError::NotAFunc(
                        RichTerm {
                            term: shared_term.clone(),
                            pos,
                        },
                        arg.body,
                        pos_app,
                    ));
                } else {
                    return Ok((RichTerm::new(t.clone(), pos), env));
                }
            }
        }
    }
}

/// Pop and update all the thunks on the top of the stack with the given closure.
fn update_thunks(stack: &mut Stack, closure: &Closure) {
    while let Some(thunk) = stack.pop_thunk() {
        thunk.update(closure.clone());
    }
}

/// Recursively substitute each variable occurrence of a term for its value in the environment.
pub fn subst(rt: RichTerm, initial_env: &Environment, env: &Environment) -> RichTerm {
    let RichTerm { term, pos } = rt;

    match term.into_owned() {
        Term::Var(id) => env
            .get(&id)
            .or_else(|| initial_env.get(&id))
            .map(|thunk| {
                let closure = thunk.get_owned();
                subst(closure.body, initial_env, &closure.env)
            })
            .unwrap_or_else(|| RichTerm::new(Term::Var(id), pos)),
        v @ Term::Null
        | v @ Term::ParseError(_)
        | v @ Term::Bool(_)
        | v @ Term::Num(_)
        | v @ Term::Str(_)
        // Do not substitute under lambdas: mutually recursive function could cause an infinite
        // loop. Although avoidable, this requires some care and is not currently needed.
        | v @ Term::Fun(..)
        | v @ Term::Lbl(_)
        | v @ Term::SealingKey(_)
        | v @ Term::Enum(_)
        | v @ Term::Import(_)
        | v @ Term::ResolvedImport(_) => RichTerm::new(v, pos),
        Term::Let(id, t1, t2, attrs) => {
            let t1 = subst(t1, initial_env, env);
            let t2 = subst(t2, initial_env, env);

            RichTerm::new(Term::Let(id, t1, t2, attrs), pos)
        }
        p @ Term::LetPattern(..) => panic!("Pattern {:?} has not been transformed before evaluation", p),
        p @ Term::FunPattern(..) => panic!("Pattern {:?} has not been transformed before evaluation", p),
        Term::App(t1, t2) => {
            let t1 = subst(t1, initial_env, env);
            let t2 = subst(t2, initial_env, env);

            RichTerm::new(Term::App(t1, t2), pos)
        }
        Term::Switch(t, cases, default) => {
            let default =
                default.map(|d| subst(d, initial_env, env));
            let cases = cases
                .into_iter()
                .map(|(id, t)| {
                    (
                        id,
                        subst(t, initial_env, env),
                    )
                })
                .collect();
            let t = subst(t, initial_env, env);

            RichTerm::new(Term::Switch(t, cases, default), pos)
        }
        Term::Op1(op, t) => {
            let t = subst(t, initial_env, env);

            RichTerm::new(Term::Op1(op, t), pos)
        }
        Term::Op2(op, t1, t2) => {
            let t1 = subst(t1, initial_env, env);
            let t2 = subst(t2, initial_env, env);

            RichTerm::new(Term::Op2(op, t1, t2), pos)
        }
        Term::OpN(op, ts) => {
            let ts = ts
                .into_iter()
                .map(|t| subst(t, initial_env, env))
                .collect();

            RichTerm::new(Term::OpN(op, ts), pos)
        }
<<<<<<< HEAD
        Term::Sealed(i, t, lbl) => {
            let t = subst(t, global_env, env);
=======
        Term::Sealed(i, t) => {
            let t = subst(t, initial_env, env);
>>>>>>> 0f80e398

            RichTerm::new(Term::Sealed(i, t, lbl), pos)
        }
        Term::Record(map, attrs) => {
            let map = map
                .into_iter()
                .map(|(id, t)| {
                    (
                        id,
                        subst(t, initial_env, env),
                    )
                })
                .collect();

            RichTerm::new(Term::Record(map, attrs), pos)
        }
        Term::RecRecord(map, dyn_fields, attrs, deps) => {
            let map = map
                .into_iter()
                .map(|(id, t)| {
                    (
                        id,
                        subst(t, initial_env, env),
                    )
                })
                .collect();

            let dyn_fields = dyn_fields
                .into_iter()
                .map(|(id_t, t)| {
                    (
                        subst(id_t, initial_env, env),
                        subst(t, initial_env, env),
                    )
                })
                .collect();

            RichTerm::new(Term::RecRecord(map, dyn_fields, attrs, deps), pos)
        }
        Term::Array(ts, attrs) => {
            let ts = ts
                .into_iter()
                .map(|t| subst(t, initial_env, env))
                .collect();

            RichTerm::new(Term::Array(ts, attrs), pos)
        }
        Term::StrChunks(chunks) => {
            let chunks = chunks
                .into_iter()
                .map(|chunk| match chunk {
                    chunk @ StrChunk::Literal(_) => chunk,
                    StrChunk::Expr(t, indent) => StrChunk::Expr(
                        subst(t, initial_env, env),
                        indent,
                    ),
                })
                .collect();

            RichTerm::new(Term::StrChunks(chunks), pos)
        }
        Term::MetaValue(meta) => {
            // Currently, there is no interest in replacing variables inside contracts, thus we
            // limit the work of `subst`. If this is needed at some point, just uncomment the
            // following code.

            // let contracts: Vec<_> = meta
            //     .contracts
            //     .into_iter()
            //     .map(|ctr| {
            //         let types = match ctr.types {
            //             Types(AbsType::Flat(t)) => Types(AbsType::Flat(subst(
            //                 t,
            //                 initial_env,
            //                 env,
            //                 Cow::Borrowed(bound.as_ref()),
            //             ))),
            //             ty => ty,
            //         };
            //
            //         Contract { types, ..ctr }
            //     })
            //     .collect();
            //
            // let types = meta.types.map(|ctr| {
            //     let types = match ctr.types {
            //         Types(AbsType::Flat(t)) => Types(AbsType::Flat(subst(
            //             t,
            //             initial_env,
            //             env,
            //             Cow::Borrowed(bound.as_ref()),
            //         ))),
            //         ty => ty,
            //     };
            //
            //     Contract { types, ..ctr }
            // });

            let value = meta.value.map(|t| subst(t, initial_env, env));

            let meta = MetaValue {
                doc: meta.doc,
                value,
                ..meta
            };

            RichTerm::new(Term::MetaValue(meta), pos)
        }
    }
}

#[cfg(test)]
mod tests;<|MERGE_RESOLUTION|>--- conflicted
+++ resolved
@@ -815,14 +815,8 @@
 
             RichTerm::new(Term::OpN(op, ts), pos)
         }
-<<<<<<< HEAD
         Term::Sealed(i, t, lbl) => {
-            let t = subst(t, global_env, env);
-=======
-        Term::Sealed(i, t) => {
             let t = subst(t, initial_env, env);
->>>>>>> 0f80e398
-
             RichTerm::new(Term::Sealed(i, t, lbl), pos)
         }
         Term::Record(map, attrs) => {
