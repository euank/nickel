---
slug: typing
---

# Typing in Nickel

(For the motivations behind typing and a high-level overview of contracts and
types, first read the [correctness](./correctness.md) section.)

## Typing modes

### Dynamic typing

By default, Nickel code is dynamically typed. For example:

```nickel
{
  name = "hello",
  version = "0.1.1",
  fullname =
    if builtin.is_num version then
      "hello-v%{string.from_num version}"
    else
      "hello-%{version}",
}
```

As long as we operate on basic data (numbers, strings, etc.), dynamic type error
can be sufficient. Let us introduce an error on the last line of the previous
example:

```nickel
{
  name = "hello",
  version = "0.1.1",
  fullname =
    if builtin.is_num version then
      "hello-v%{string.from_num version}"
    else
      "hello-%{version + 1}",
}
```

`version` is a string, and can't be added to a number. If we try to export this
configuration using `nickel export`, we get a reasonable error message:

```
error: Type error
  ┌─ repl-input-3:8:16
  │
3 │   version = "0.1.1",
  │             ------- evaluated to this
  ·
8 │       "hello-%{version + 1}",
  │                ^^^^^^^ This expression has type Str, but Num was expected
  │
  = +, 1st argument

```

While dynamic typing is fine for configuration code, the trouble begins once we
are using functions. Say we want to filter over an array of elements:

```nickel
let filter = fun pred l =>
  array.foldl (fun acc x => if pred x then acc @ [x] else acc) [] l in
filter (fun x => if x % 2 == 0 then x else null) [1,2,3,4,5,6]
```

Result:
```
error: Type error
  ┌─ repl-input-11:2:32
  │
2 │   array.foldl (fun acc x => if pred x then acc @ [x] else acc) [] l in
  │                                ^^^^^^ This expression has type Num, but Bool was expected
3 │ filter (fun x => if x % 2 == 0 then x else null) [1,2,3,4,5,6]
  │                                                             - evaluated to this
  │
  = if
```

This example illustrates how dynamic typing delays type errors, making them
harder to diagnose. Here, `filter` is fine, but the error still points to inside
its implementation. The actual issue is that the caller provided an argument of
the wrong type: the filtering function should return a boolean but returns
either the original element (a number) or `null`. This is a tiny example, so
debugging is still doable here. In a real code base, the user (who probably
wouldn't even be the author of `filter`) might have a harder time solving the
issue from the error report.

### Static typing

The `filter` example is the poster child for static typing. The typechecker will
catch the error early as the type expected by `filter` and the return type of
the filtering function passed as the argument don't match .

To call the typechecker to the rescue, use `:` to introduce a *type annotation*.
This annotation switches the typechecker on inside the annotated expression, be
it a variable definition, a record field or any expression using an inline
annotation. We will refer to such an annotated expression as a *statically typed
block*.

Example:
```
# Let binding
let f : Num -> Bool = fun x => x % 2 == 0 in

# Record field
let r = {
  count : Num = 2354.45 * 4 + 100,
} in

# Inline
1 + ((if f 10 then 1 else 0) : Num)
```

Let us try on the filter example. We want the call to be inside the statically
typechecked block. The easiest way is to capture the whole expression by adding
a type annotation at the top-level:

```nickel
(let filter = fun pred l =>
     array.foldl (fun acc x => if pred x then acc @ [x] else acc) [] l in
filter (fun x => if x % 2 == 0 then x else null) [1,2,3,4,5,6]) : Array Num
```

Result:
```
error: Incompatible types
  ┌─ repl-input-12:3:37
  │
3 │ filter (fun x => if x % 2 == 0 then x else null) [1,2,3,4,5,6]) : Array Num
  │                                     ^ this expression
  │
  = The type of the expression was expected to be `Bool`
  = The type of the expression was inferred to be `Num`
  = These types are not compatible
```

This is already better! The error now points at the call site, and inside our
anonymous function, telling us it is expected to return a boolean instead of a
number. Notice how we just had to give the top-level annotation `Array Num`.
Nickel performs type inference, so that you don't have to write the type for
`filter`, the filtering function nor the array.

### Take-away

Nickel is gradually typed, meaning you can mix both static typing and dynamic
typing. The default is dynamic typing. The static typechecker kicks in when
using a type annotation `exp : Type`, which delimits a statically typed block.

Nickel also has type inference, sparing you writing unnecessary type
annotations.

## Type system

Let us now have a quick tour of the type system. The basic types are:

- `Dyn`: the dynamic type. This is the type given to most expressions outside of
  a typed block. A value of type `Dyn` can be pretty much anything.
- `Num`: the only number type. Currently implemented as a 64bits float.
- `Str`: a string, which must always be valid UTF8.
- `Bool`: a boolean, that is either `true` or `false`.
<!-- - `Lbl`: a contract label. You usually don't need to use it or worry about it, -->
<!--     it is more of an internal thing.  -->

The following type constructors are available:

- **Array**: `Array T`. An array of elements of type `T`.

  Example:
  ```nickel
  let x : Array (Array Num) = [[1,2], [3,4]] in
  array.flatten x : Array Num
  ```
- **Record**: `{field1: T1, .., fieldn: Tn}`. A record whose field
  names are known statically as `field1`, .., `fieldn`, respectively of type
  `T1`, .., `Tn`.

  Example:
  ```nickel
  let pair : {fst: Num, snd: Str} = {fst = 1, snd = "a"} in
  pair.fst : Num
  ```
- **Dynamic record**: `{_: T}`. A record whose field
  names are statically unknown but are all of type `T`.  Typically used to model
  dictionaries.

  Example:
  ```nickel
  let occurences : {_: Num} = {a = 1, b = 3, c = 0} in
  record.map (fun char count => count + 1) occurences : {_ : Num}
  ```
- **Enum**: `<tag1, .., tagn>`: an enumeration comprised of alternatives `tag1`,
  .., `tagn`. An enumeration literal is prefixed with a backtick and serialized
  as a string. It is useful to encode finite alternatives. The advantage over
  strings is that the typechecker handles them more finely: it is able to detect
  incomplete matches, for example.

  Example:
  ```nickel
  let protocol : <http, ftp, sftp> = `http in
  (switch {
    `http => 1,
    `ftp => 2,
    `sftp => 3
  } protocol) : Num
  ```
- **Arrow (function)**: `S -> T`. A function taking arguments of type `S` and returning a value of
  type `T`. For multi-parameters functions, just iterate the arrow constructor.

  Example:
  ```nickel
  {
    incr : Num -> Num = fun x => x + 1,
    mkPath : Str -> Str -> Str -> Str = fun basepath filename ext =>
      "%{basepath}/%{filename}.%{ext}",
  }
  ```

### Polymorphism

#### Type polymorphism

Usually, a function like `filter` would be defined in a library. In this case,
it is good practice to write a type annotation for it, if only to provide the
consumers of this library with an explicit interface. What should be the type
annotation for `filter`?

In our initial `filter` example, we are filtering on an array of numbers. But the
code of `filter` is agnostic with respect to the type of elements of the array.
That is, `filter` is *generic*. Genericity is expressed in Nickel through
*polymorphism*. A polymorphic type is a type that contains the keyword `forall`,
which introduces type variables that can later be substituted for any concrete
type. Here is our polymorphic type annotation for `filter`:

```nickel
{
  filter : forall a. (a -> Bool) -> Array a -> Array a = ...,
}
```

Now, filter can be used on numbers as in our initial example, but on strings as
well:

```nickel
{
  foo : Array Str = filter (fun s => string.length s > 2) ["a","ab","abcd"],
  bar : Array Num = filter (fun x => if x % 2 == 0 then x else null) [1,2,3,4,5,6],
}
```

You can use as many parameters as you need:

```nickel
let fst : forall a b. a -> b -> a = fun x y => x in
let snd : forall a b. a -> b -> b = fun x y => y in
{ n = fst 1 "a", s = snd 1 "a" } : {n: Num, s: Str}
```

Or even nest them:

```nickel
let higherRankId : forall a. (forall b. b -> b) -> a -> a
  = fun id x => id x in
let id : forall a. a -> a
  = fun x => x in
higherRankId id 0 : Num
```

#### Type inference and polymorphism

If we go back to our first example of the statically typed `filter` without the
polymorphic annotation and try to add a call to `filter` on an array of strings,
the typechecker surprisingly rejects our code:

```nickel
(let filter = ... in
let result = filter (fun x => x % 2 == 0) [1,2,3,4,5,6] in
let dummy = filter (fun s => string.length s > 2) ["a","ab","abcd"] in
result) : Array Num
```

Result:
```
error: Incompatible types
  ┌─ repl-input-35:2:37
  │
2 │ let dummy = filter (fun s => string.length s > 2) ["a","ab","abcd"] in
  │                                            ^ this expression
  │
  = The type of the expression was expected to be `Str`
  = The type of the expression was inferred to be `Num`
  = These types are not compatible
```

The reason is that **without an explicit polymorphic annotation, the typechecker
will always infer non-polymorphic types**. If you need polymorphism, you have to
write a type anntation. Here, `filter` is inferred to be of type `(Num -> Bool)
-> Array Num -> Array Num`, guessed from the application in the right hand side of
`result`.

**Note**:
if you are a more type-inclined reader, you may wonder why the typechecker is
not capable of inferring a polymorphic type for `filter` by itself. Indeed,
[Hindley-Milner](https://en.wikipedia.org/wiki/Hindley%E2%80%93Milner_type_system)
type-inference can precisely infer heading `foralls`, such that the previous
rejected example would be accepted. We chose to abandon this so-called automatic
generalization, because doing so just makes things simpler with respect to the
implementation, the design and the extensibility of the language and the type
system. Requiring annotation of polymorphic functions seems like a good practice
and a small price to pay in return, in a non type-heavy configuration language
like Nickel.

#### Row polymorphism

In a configuration language, you will often find yourself handling records of
various kinds. In a simple type system, you can hit the following issue:

```nickel
(let addTotal: {total: Num} -> {total: Num} -> Num
  = fun r1 r2 => r1.total + r2.total in
let r1 = {jan = 200, feb = 300, march = 10, total = jan + feb} in
let r2 = {aug = 50, sept = 20, total = aug + sept} in
let r3 = {may = 1300, june = 400, total = may + june} in
{
  partial1 = addTotal r1 r2,
  partial2 = addTotal r2 r3,
}) : {partial1: Num, partial2: Num}
```

```
error: Type error: extra row `sept`
  ┌─ repl-input-40:8:23
  │
8 │   partial2 = addTotal r2 r3,
  │                       ^^ this expression
  │
  = The type of the expression was expected to be `{total: Num}`, which does not contain the field `sept`
  = The type of the expression was inferred to be `{total: Num, sept: Num, aug: Num}`, which contains the extra field `sept`
```

The problem here is that for this code to run fine, the requirement of
`addTotal` should be that both arguments have a field `total: Num`, but could
very well have other fields, for all we care. Unfortunately, we don't know right
now how to express this constraint. The current annotation is too restrictive,
because it imposes that arguments have exactly one field `total: Num`, and
nothing more.

To express such constraints, Nickel features *row polymorphism*. The idea is
similar to polymorphism, but instead of substituting a parameter for a single type,
we can substitute a parameter for a whole sequence of field declarations, also
referred to as rows:

```nickel
(let addTotal: forall a b. {total: Num | a} -> {total: Num | b} -> Num
  = fun r1 r2 => r1.total + r2.total in
let r1 = {jan = 200, feb = 300, march = 10, total = jan + feb} in
let r2 = {aug = 50, sept = 20, total = aug + sept} in
let r3 = {may = 1300, june = 400, total = may + june} in
{
  partial1 = addTotal r1 r2,
  partial2 = addTotal r2 r3,
}) : {partial1: Num, partial2: Num}
```

Result:
```
{partial1 = 570, partial2 = 1770}
```

In the type of `addTotal`, the part `{total: Num | a}` expresses exactly what we
wanted: the argument must have a field `total: Num`, but the *tail* (the rest of
the record type) is polymorphic, and `a` may be substituted for arbitrary fields
(such as `jan: Num, feb: Num`). We used two different generic parameters `a` and
`b`, to express that the tails of the arguments may differ.  If we used `a` in
both places, as in `forall a. {total: Num | a} -> {total: Num | a} -> Num`, we
could still write `addTotal {total = 1, foo = 1} {total = 2, foo = 2}` but not
`addTotal {total = 1, foo = 1} {total = 2, bar = 2}`. Using distinct parameters
`a` and `b` gives us maximum flexibility.

What comes before the tail may include several fields, is in e.g. `forall a.
{total: Num, subtotal: Num | a} -> Num`.

<<<<<<< HEAD
=======
<!-- TODO: should we keep this example? To revisit before release. Extension
operator is a tad ugly, and ideally we would only use merge. But the type of
merge can't be currently express in the type system. -->
Row types can appear in the result of the function as well. The following
example returns a new version of the input where fields `a` and `b` have been
summed, without modifying the rest:

```nickel
let sum : forall r. {a : Num, b : Num | r} -> {a : Num, b : Num, sum : Num | r}
        = fun x => x $[ "sum" = x.a + x.b]
in sum {a = 1, b = 2, c = 3} # {a=1, b=2, sum=3, c=3}
```

>>>>>>> d6732e01
Note that row polymorphism also works with enums, with the same intuition of a
tail that can be substituted for something else. For example:

```nickel
let portOf : forall a. <http, ftp | a> -> Num = fun protocol =>
switch {
  `http -> 80,
  `ftp -> 21,
  _ -> 8000,
} protocol
```

Because the `switch` statement has a catch-all case `_`, this function is indeed
able to handle other tags than `http` and `ftp`, as expressed by its polymorphic
type.

### Take-away

The type system of Nickel has usual basic types (`Dyn`, `Num`, `Str`, and
`Bool`) and type constructors for arrays, records, enums and functions. Nickel
features generics via polymorphism, introduced by the `forall` keyword. A type
can not only be generic in other types, but records and enums types can also be
generic in their tail. The tail is delimited by `|`.

## Interaction between statically typed and dynamically typed code

In the previous section, we've been focusing solely on the static typing side.
We'll now explore how typed and untyped code interact.

### Using statically typed code inside dynamically code

Until now, we have written the statically typed `filter` examples using
statically typed blocks that enclosed both the definition of `filter` and the
call sites. More realistically, `filter` would be a statically typed library
function (it is actually part of the standard library as `array.filter`) and
likely be called from dynamically typed configuration files. In this situation,
the call site escapes the typechecker. Thus, without an additional mechanism,
static typing would only ensure that the implementation of `filter` doesn't
violate the typing rules, but wouldn't prevent an ill-formed call from
dynamically typed code.  At first sight, static typing hasn't solved the
original issue of delayed dynamic type errors at all! Remember, the typical
problem is the caller passing a value of the wrong type that eventually raises
an error from within `filter`.

Fortunately, Nickel does have a mechanism to prevent this from happening and to
provide good error reporting in this situation. Let us see that by ourselves by
calling to the statically typed `array.filter` from dynamically typed code:

```nickel
array.filter (fun x => if x % 2 == 0 then x else null) [1,2,3,4,5,6]
```

Result:
```
error: Blame error: contract broken by the caller.
  ┌─ :1:17
  │
1 │ forall a. (a -> Bool) -> Array a -> Array a
  │                 ---- expected return type of a function provided by the caller
  │
  ┌─ repl-input-45:1:67
  │
1 │ array.filter (fun x => if x % 2 == 0 then x else null) [1,2,3,4,5,6]
  │                                                                   - evaluated to this expression
  │
  = This error may happen in the following situation:
    1. A function `f` is bound by a contract: e.g. `(Num -> Num) -> Num`.
    2. `f` takes another function `g` as an argument: e.g. `f = fun g => g 0`.
    3. `f` is called by with an argument `g` that does not respect the contract: e.g. `f (fun x => false)`.
  = Either change the contract accordingly, or call `f` with a function that returns a value of the right type.
  = Note: this is an illustrative example. The actual error may involve deeper nested functions calls.

note:
    ┌─ <stdlib/array>:160:14
    │
160 │     filter : forall a. (a -> Bool) -> Array a -> Array a
    │              ^^^^^^^^^^^^^^^^^^^^^^^^^^^^^^^^^^^^^^^^^ bound here

[...]
note:
  ┌─ repl-input-45:1:1
  │
1 │ array.filter (fun x => if x % 2 == 0 then x else null) [1,2,3,4,5,6]
  │ ------------------------------------------------------------------- (3) calling <func>
```

We call `filter` from a dynamically typed location, but still get a spot-on
error. To precisely avoid dynamically code injecting values of the wrong type
inside statically typed blocks via function calls, the interpreter protects said
blocks by a contract. Contracts form a principled runtime verification scheme.
Please refer to the [dedicated manual section](./contracts.md) for more details, but
for now, you can just remember that *any type annotation* (wherever it is) gives
rise at runtime to a corresponding contract application. In other words, `foo:
T` and `foo | T` (here `|` is contract application, not the row tail separator)
behave exactly the same at *runtime*.

Thanks to this guard, you can statically type your library functions and use
them from dynamically typed code while still enjoying good error messages.

### Using dynamically typed code inside statically typed code

In the other direction, we face a different issue. Because dynamically typed
code just get assigned the `Dyn` type most of the time, we can't use a
dynamically typed value inside a statically typed block directly:

```nickel
let x = 0 + 1 in
(1 + x : Num)
```

Result:
```
error: Incompatible types
  ┌─ repl-input-6:1:6
  │
1 │ (1 + x : Num)
  │      ^ this expression
  │
  = The type of the expression was expected to be `Num`
  = The type of the expression was inferred to be `Dyn`
  = These types are not compatible
```

We could add a type annotation to `x`. But sometimes we don't want to, or we
can't. Maybe in a real use-case, `x` is an expression that we know correctly
evaluates to a number but is rejected by the typechecker because it uses dynamic
idioms. In this case, we can trade a type annotation for a contract application:

Example:
```nickel
let x | Num = if true then 0 else "a" in
(1 + x : Num)
```

Here, `x` is clearly always a number, but it is not well-typed (the `then` and
`else` branches of an `if` must have the same type). Nonetheless, this program
is accepted! Because we inserted a contract application, the typechecker can be
sure that if `x` is not a number, the program will fail early with a detailed
contract error. Thus, if we reach `1 + x`, at this point `x` is necessarily a
number and won't cause any type mismatch. In a way, the contract application
acts like a type cast, but whose verification is delayed to run-time.

Dually to a static type annotation, a contract application also *turns the
typechecker off again*. You are back in the dynamic world. Even in a statically
typed block, a contract application can thus serve to embed dynamically typed
code that you know is correct but wouldn't typecheck:

```nickel
(1 + ((if true then 0 else "a" | Num)) : Num
```

The code above is accepted, while a fully statically typed version is rejected
because of the type mismatch between the if branches:

```nickel
(1 + (if true then 0 else "a")) : Num
```

Result:
```
error: Incompatible types
  ┌─ repl-input-46:1:27
  │
1 │ (1 + (if true then 0 else "a")) : Num
  │                           ^^^ this expression
  │
  = The type of the expression was expected to be `Num`
  = The type of the expression was inferred to be `Str`
  = These types are not compatible
```

**Apparent type**

As a side note, annotations are not always needed to use dynamically typed code
inside a statically typed block. The following example is accepted:

```nickel
let x = 1 in
(1 + x : Num)
```

The typechecker tries to respect the intent of the programmer. If one doesn't
use annotations, then the code shouldn't be typechecked, whatever the reason is.
If you want `x` to be statically typed, you should annotate it.

That being said, the typechecker still avoids being too rigid: it is obvious in
the previous example case that `1` is of type `Num`. This information is cheap
to gather. When encountering a binding outside of a typed block, the typechecker
determines the *apparent type* of the definition. The rationale is that
determining the apparent type shouldn't recurse arbitrarily inside the
expression or do anything non-trivial. Typically, replacing `1` with a compound
expression `0 + 1` changes the type of `x` type to `Dyn` and makes the example
fail. For now, the typechecker determines an apparent type that is not `Dyn`
only for literals (numbers, strings, booleans), arrays, variables, imports and
annotated expressions. Otherwise, the typechecker fallbacks to `Dyn`. It may do
more in the future (assign `Dyn -> Dyn` to functions, `{_: Dyn}` to records,
etc).

### Take-away

When calling to typed code from untyped code, Nickel automatically inserts
contract checks at the boundary to enjoy clearer and earlier error reporting. In
the other direction, an expression `exp | Type` is blindly accepted to be of
type `Type` by the typechecker. This is a way of using untyped values inside
typed code by telling the typechecker "trust me on this one, and if I'm wrong
there will be a contract error anyway". While a type annotation switches the
typechecker on, a contract annotation switches it back off.

## Using contracts as types

<!-- TODO: find a good name for this section. Will need rework after meging
types and contracts syntax -->

Type annotations and contracts share the same syntax. This means that you can
technically use custom contracts as any other type inside a static type
annotation.

```nickel
let Port = contract.from_predicate (fun value =>
  builtin.is_num value
  && value % 1 == 0
  && value >= 0
  && value <= 65535) in

(10 - 1 : Port)
```

But this program is unfortunately rejected by the typechecker:

Result:
```
error: Incompatible types
  ┌─ repl-input-0:7:2
  │
7 │ (10 : Port)
  │  ^^ this expression
  │
  = The type of the expression was expected to be `Port`
  = The type of the expression was inferred to be `Num`
  = These types are not compatible
```

It turns out statically ensuring that an arbitrary expression will eventually
respects an arbitrary user-written predicate is a really hard problem even in
simple cases (technically, it is even undecidable in the general case). The
typechecker doesn't have a clue about the relation between numbers and ports.
So, what can it do with annotations like `Port`? There is one situation when
the typechecker can be sure that something will eventually be a port number, or
will fail with the correct error message: when using a contract application.

```nickel
(let p | Port = 10 - 1 in
 let id = fun x => x in
 id p
) : Port
```

A custom contract hence acts like an opaque type (sometimes called abstract type
as well) for the typechecker. The typechecker doesn't really know much about it
except that the only way to construct a value of type `Port` is to use contract
application. You also need an explicit contract application to cast back a
`Port` to a `Num`: `(p | Num) + 1 : Num`.

Because of the rigidity of opaque types, using custom contracts inside static
type annotations is not very useful right now. We just had to give them a
reasonable meaning at typechecking time because types and contracts share the
same specification syntax, and they can thus appear inside types.

## Typing in practice

When to use type annotation, a contract application, or none of those? This is
what the guide [Type versus contracts: when to?](./types-vs-contracts.md) is
for.<|MERGE_RESOLUTION|>--- conflicted
+++ resolved
@@ -383,22 +383,6 @@
 What comes before the tail may include several fields, is in e.g. `forall a.
 {total: Num, subtotal: Num | a} -> Num`.
 
-<<<<<<< HEAD
-=======
-<!-- TODO: should we keep this example? To revisit before release. Extension
-operator is a tad ugly, and ideally we would only use merge. But the type of
-merge can't be currently express in the type system. -->
-Row types can appear in the result of the function as well. The following
-example returns a new version of the input where fields `a` and `b` have been
-summed, without modifying the rest:
-
-```nickel
-let sum : forall r. {a : Num, b : Num | r} -> {a : Num, b : Num, sum : Num | r}
-        = fun x => x $[ "sum" = x.a + x.b]
-in sum {a = 1, b = 2, c = 3} # {a=1, b=2, sum=3, c=3}
-```
-
->>>>>>> d6732e01
 Note that row polymorphism also works with enums, with the same intuition of a
 tail that can be substituted for something else. For example:
 
